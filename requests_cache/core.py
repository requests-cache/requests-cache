"""
    requests_cache.core
    ~~~~~~~~~~~~~~~~~~~

    Core functions for configuring cache and monkey patching ``requests``
"""
from contextlib import contextmanager
from datetime import datetime, timedelta, timezone
from operator import itemgetter
from typing import Callable, Iterable, Union

import requests
from requests import Session as OriginalSession
from requests.hooks import dispatch_hook

from requests_cache.backends.base import BACKEND_KWARGS

from . import backends


class CacheMixin:
    """Mixin class that extends ``requests.Session`` with caching features.

    Args:
        cache_name: Cache prefix or namespace, depending on backend; see notes below
        backend: Cache backend name; one of ``['sqlite', 'mongodb', 'gridfs', 'redis', 'dynamodb', 'memory']``.
                Default behavior is to use ``'sqlite'`` if available, otherwise fallback to ``'memory'``.
        expire_after: Number of seconds after which a cache entry will expire; set to ``None`` to
            never expire
        allowable_codes: Only cache responses with one of these codes
        allowable_methods: Cache only responses for one of these HTTP methods
        include_get_headers: Make request headers part of the cache key
        ignored_parameters: List of request parameters to be excluded from the cache key.
        filter_fn: function that takes a :py:class:`aiohttp.ClientResponse` object and
            returns a boolean indicating whether or not that response should be cached. Will be
            applied to both new and previously cached responses
        old_data_on_error: Return expired cached responses if new request fails

    See individual backend classes for additional backend-specific arguments.

    The ``cache_name`` parameter will be used as follows depending on the backend:

        * ``sqlite``: Cache filename prefix, e.g ``my_cache.sqlite``
        * ``mongodb``: Database name
        * ``redis``: Namespace, meaning all keys will be prefixed with ``'cache_name:'``

    Note on cache key parameters: Set ``include_get_headers=True`` if you want responses to be
    cached under different keys if they only differ by headers. You may also provide
    ``ignored_parameters`` to ignore specific request params. This is useful, for example, when
    requesting the same resource with different credentials or access tokens.
    """

    def __init__(
        self,
        cache_name: str = 'cache',
        backend: str = None,
        expire_after: Union[int, float, timedelta] = None,
        allowable_codes: Iterable[int] = (200,),
        allowable_methods: Iterable['str'] = ('GET',),
        filter_fn: Callable = None,
        old_data_on_error: bool = False,
        **kwargs
    ):
        self.cache = backends.create_backend(backend, cache_name, kwargs)
        self._cache_name = cache_name

        if expire_after is not None and not isinstance(expire_after, timedelta):
            expire_after = timedelta(seconds=expire_after)
        self._cache_expire_after = expire_after

        self._cache_allowable_codes = allowable_codes
        self._cache_allowable_methods = allowable_methods
        self._filter_fn = filter_fn or (lambda r: True)
        self._return_old_data_on_error = old_data_on_error
        self._is_cache_disabled = False

        # Remove any requests-cache-specific kwargs before passing along to superclass
        session_kwargs = {k: v for k, v in kwargs.items() if k not in BACKEND_KWARGS}
        super().__init__(**session_kwargs)

    def _determine_expiration_datetime(self, response, relative_to=None):
        """Determines the absolute expiration datetime for a response.
        Requires :attr:`self._cache_expire_after` and :attr:`self._request_expire_after` to be set.

        Given
            - the expire_after from the cache (cache default)
            - the expire_after passed to an individual request
            - the expire_after stored inside the cache (from response)
        the following rules hold:

        +-----------------------------------+----------------------------------------------+
        |                                   | request(..., expire_after=X)                 |
        |                                   +===============+===============+==============+
        |                                   | 'default'     | 'cached'      | other        |
        +-----------------------+-----------+---------------+---------------+--------------+
        | response.expire_after | 'default' | cache default | cache default | from request |
        |                       +-----------+---------------+---------------+--------------+
        |                       | 'cached'  | cache default | cache default | from request |
        |                       +-----------+---------------+---------------+--------------+
        |                       | other     | cache default | from response | from request |
        +-----------------------+-----------+---------------+---------------+--------------+

        That is, if the request's expire_after is set to 'default', the default
        cache behavior is used.

        If the request's expire_after is set to 'cached' (which is the default
        value), the value from the response (potentially stored inside the
        cache) will be used, unless that one is 'default' or 'cached', in which
        case the default cache behavior will be used.

        Whenever the request's expire_after is anything else (a number, None,
        datetime, or timedelta), that value will be used.

        Unless the value is an explicit datetime (which is returned as is),
        it will be considered a relative time in the future, or None for
        no expiration.

        :param response: the response (potentially loaded from the cache)
        :type response: requests.Response
        :param relative_to: Parameter for easy unit testing to fix ``now``,
                            defaults to ``datetime.now(timezone.utc)`` for normal use.
        :type relative_to: Union[None, datetime.datetime]
        :return: The absolute expiration date
        :rtype: datetime.datetime
        """
        now = datetime.now(timezone.utc) if relative_to is None else relative_to

        cache_expire_after = self._cache_expire_after
        request_expire_after = self._request_expire_after
        response_expire_after = getattr(response, 'expire_after', 'default')

        def to_absolute(expire_after):
            if expire_after is None:
                return None
            if isinstance(expire_after, timedelta):
                return now + expire_after
            if isinstance(expire_after, datetime):
                return expire_after
            return now + timedelta(seconds=expire_after)

        if request_expire_after == 'cached' and response_expire_after not in ['cached', 'default']:
            return to_absolute(response_expire_after)
        if request_expire_after in ['default', 'cached']:
            return to_absolute(cache_expire_after)
        return to_absolute(request_expire_after)

    def send(self, request, **kwargs):
<<<<<<< HEAD
        do_not_cache = (
            self._is_cache_disabled or
            request.method not in self._cache_allowable_methods or
            self._request_expire_after is None
        )
        if do_not_cache:
            response = super(CachedSession, self).send(request, **kwargs)
=======
        if self._is_cache_disabled or request.method not in self._cache_allowable_methods:
            response = super().send(request, **kwargs)
>>>>>>> f538a49d
            response.from_cache = False
            response.cache_date = None
            response.expiration_date = None
            response.expire_after = 'default'
            return response


        cache_key = self.cache.create_key(request)

<<<<<<< HEAD
        def send_request_and_cache_response():
            response = super(CachedSession, self).send(request, **kwargs)
            if response.status_code in self._cache_allowable_codes:
                response.expire_after = self._request_expire_after
                response.expiration_date = self._determine_expiration_datetime(response)
                self.cache.save_response(cache_key, response)
            response.from_cache = False
            response.cache_date = None
            return response

=======
>>>>>>> f538a49d
        try:
            response, timestamp = self.cache.get_response_and_time(cache_key)
        except (ImportError, TypeError):
            response, timestamp = None, None

        if response is None:
            return self.send_request_and_cache_response(request, cache_key, **kwargs)

<<<<<<< HEAD
        if getattr(response, 'expiration_date', None) is not None:
            now = datetime.now(timezone.utc)
            is_expired = now > response.expiration_date
        else:
            is_expired = False

        cache_invalid = response.expire_after != self._request_expire_after and self._request_expire_after != 'default'
        if cache_invalid or is_expired:
            if not self._return_old_data_on_error:
                self.cache.delete(cache_key)
                return send_request_and_cache_response()
            try:
                new_response = send_request_and_cache_response()
            except Exception:
                return response
            else:
                if new_response.status_code not in self._cache_allowable_codes:
=======
        if self._cache_expire_after is not None:
            is_expired = datetime.utcnow() - timestamp > self._cache_expire_after
            if is_expired:
                if not self._return_old_data_on_error:
                    self.cache.delete(cache_key)
                    return self.send_request_and_cache_response(request, cache_key, **kwargs)
                try:
                    new_response = self.send_request_and_cache_response(request, cache_key, **kwargs)
                except Exception:
>>>>>>> f538a49d
                    return response
                return new_response

        # dispatch hook here, because we've removed it before pickling
        response.from_cache = True
        response.cache_date = timestamp
        response = dispatch_hook('response', request.hooks, response, **kwargs)
        return response

<<<<<<< HEAD
    def request(self, method, url, params=None, data=None, expire_after='default', **kwargs):
        """This method prepares and sends a request while automatically
        performing any necessary caching operations.

        If a cache is installed, whenever a standard ``requests`` function is
        called, e.g. :func:`requests.get`, this method is called to handle caching
        and calling the original :func:`requests.request` method.

        This method adds an additional keyword argument to :func:`requests.request`, ``expire_after``.
        It is used to set the expiry time for a specific request to override
        the cache default, and can be omitted on subsequent calls. Subsequent
        calls with different values invalidate the cache, calls with the same values (or without any values) don't.

        :param expire_after: Specifies when the cache for a particular response
                             expires. Accepts multiple argument types:

                             - ``'default'`` to use the default expiry from the installed cache. This is the default.
                             - :const:`None` to disable caching for this request
                             - :class:`~datetime.timedelta` to set relative expiry times
                             - :class:`float` values as time in seconds for :class:`~datetime.timedelta`
                             - :class:`~datetime.datetime` to set an explicit expiration date

        :type expire_after: Union[None, str, float, datetime.timedelta, datetime.datetime]
        """
        self._request_expire_after = expire_after  # store expire_after so we can handle it in the send-method
        response = super(CachedSession, self).request(
            method, url, _normalize_parameters(params), _normalize_parameters(data), **kwargs
        )
=======
    def send_request_and_cache_response(self, request, cache_key, **kwargs):
        response = super().send(request, **kwargs)
        if response.status_code in self._cache_allowable_codes:
            self.cache.save_response(cache_key, response)
        response.from_cache = False
        response.cache_date = None
        return response

    def request(self, method, url, params=None, data=None, **kwargs):
        response = super().request(method, url, _normalize_parameters(params), _normalize_parameters(data), **kwargs)
>>>>>>> f538a49d
        if self._is_cache_disabled:
            try:
                return response
            finally:
                self._request_expire_after = 'default'

        main_key = self.cache.create_key(response.request)

        # If self._return_old_data_on_error is set,
        # responses won't always have the from_cache attribute.
        if hasattr(response, "from_cache") and not response.from_cache and self._filter_fn(response) is not True:
            self.cache.delete(main_key)
            try:
                return response
            finally:
                self._request_expire_after = 'default'

        for r in response.history:
            self.cache.add_key_mapping(self.cache.create_key(r.request), main_key)
        try:
            return response
        finally:
            self._request_expire_after = 'default'

    @contextmanager
    def cache_disabled(self):
        """
        Context manager for temporary disabling cache
        ::

            >>> s = CachedSession()
            >>> with s.cache_disabled():
            ...     s.get('http://httpbin.org/ip')
        """
        self._is_cache_disabled = True
        try:
            yield
        finally:
            self._is_cache_disabled = False

    def remove_expired_responses(self):
        """Removes expired responses from storage"""
        self.cache.remove_old_entries(datetime.now(timezone.utc))

    def __repr__(self):
        return "<CachedSession(%s('%s', ...), expire_after=%s, " "allowable_methods=%s)>" % (
            self.cache.__class__.__name__,
            self._cache_name,
            self._cache_expire_after,
            self._cache_allowable_methods,
        )


class CachedSession(CacheMixin, OriginalSession):
    pass


def install_cache(
    cache_name: str = 'cache',
    backend: str = None,
    expire_after: Union[int, float, timedelta] = None,
    allowable_codes: Iterable[int] = (200,),
    allowable_methods: Iterable['str'] = ('GET',),
    filter_fn: Callable = None,
    old_data_on_error: bool = False,
    session_factory=CachedSession,
    **kwargs
):
    """
    Installs cache for all ``Requests`` requests by monkey-patching ``Session``

    Parameters are the same as in :class:`CachedSession`. Additional parameters:

    Args:
        session_factory: Session class to use. It must inherit from either :py:class:`CachedSession`
            or :py:class:`CacheMixin`
    """
    if backend:
        backend = backends.create_backend(backend, cache_name, kwargs)

    class _ConfiguredCachedSession(session_factory):
        def __init__(self):
            super().__init__(
                cache_name=cache_name,
                backend=backend,
                expire_after=expire_after,
                allowable_codes=allowable_codes,
                allowable_methods=allowable_methods,
                filter_fn=filter_fn,
                old_data_on_error=old_data_on_error,
                **kwargs
            )

    _patch_session_factory(_ConfiguredCachedSession)


def uninstall_cache():
    """Restores ``requests.Session`` and disables cache"""
    _patch_session_factory(OriginalSession)


@contextmanager
def disabled():
    """
    Context manager for temporary disabling globally installed cache

    .. warning:: not thread-safe

    ::

        >>> with requests_cache.disabled():
        ...     requests.get('http://httpbin.org/ip')
        ...     requests.get('http://httpbin.org/get')

    """
    previous = requests.Session
    uninstall_cache()
    try:
        yield
    finally:
        _patch_session_factory(previous)


@contextmanager
def enabled(*args, **kwargs):
    """
    Context manager for temporary installing global cache.

    Accepts same arguments as :func:`install_cache`

    .. warning:: not thread-safe

    ::

        >>> with requests_cache.enabled('cache_db'):
        ...     requests.get('http://httpbin.org/get')

    """
    install_cache(*args, **kwargs)
    try:
        yield
    finally:
        uninstall_cache()


def get_cache():
    """Returns internal cache object from globally installed ``CachedSession``"""
    return requests.Session().cache if is_installed() else None


def is_installed():
    """Indicate whether or not requests-cache is installed"""
    return isinstance(requests.Session(), CachedSession)


def clear():
    """Clears globally installed cache"""
    if get_cache():
        get_cache().clear()


def remove_expired_responses():
    """Removes expired responses from storage"""
    if is_installed():
        return requests.Session().remove_expired_responses()


def _patch_session_factory(session_factory=CachedSession):
    requests.Session = requests.sessions.Session = session_factory


def _normalize_parameters(params):
    """If builtin dict is passed as parameter, returns sorted list
    of key-value pairs
    """
    if type(params) is dict:
        return sorted(params.items(), key=itemgetter(0))
    return params<|MERGE_RESOLUTION|>--- conflicted
+++ resolved
@@ -145,40 +145,21 @@
         return to_absolute(request_expire_after)
 
     def send(self, request, **kwargs):
-<<<<<<< HEAD
         do_not_cache = (
             self._is_cache_disabled or
             request.method not in self._cache_allowable_methods or
             self._request_expire_after is None
         )
         if do_not_cache:
-            response = super(CachedSession, self).send(request, **kwargs)
-=======
-        if self._is_cache_disabled or request.method not in self._cache_allowable_methods:
             response = super().send(request, **kwargs)
->>>>>>> f538a49d
             response.from_cache = False
             response.cache_date = None
             response.expiration_date = None
             response.expire_after = 'default'
             return response
 
-
         cache_key = self.cache.create_key(request)
 
-<<<<<<< HEAD
-        def send_request_and_cache_response():
-            response = super(CachedSession, self).send(request, **kwargs)
-            if response.status_code in self._cache_allowable_codes:
-                response.expire_after = self._request_expire_after
-                response.expiration_date = self._determine_expiration_datetime(response)
-                self.cache.save_response(cache_key, response)
-            response.from_cache = False
-            response.cache_date = None
-            return response
-
-=======
->>>>>>> f538a49d
         try:
             response, timestamp = self.cache.get_response_and_time(cache_key)
         except (ImportError, TypeError):
@@ -187,7 +168,6 @@
         if response is None:
             return self.send_request_and_cache_response(request, cache_key, **kwargs)
 
-<<<<<<< HEAD
         if getattr(response, 'expiration_date', None) is not None:
             now = datetime.now(timezone.utc)
             is_expired = now > response.expiration_date
@@ -198,24 +178,13 @@
         if cache_invalid or is_expired:
             if not self._return_old_data_on_error:
                 self.cache.delete(cache_key)
-                return send_request_and_cache_response()
+                return self.send_request_and_cache_response(request, cache_key, **kwargs)
             try:
-                new_response = send_request_and_cache_response()
+                new_response = self.send_request_and_cache_response(request, cache_key, **kwargs)
             except Exception:
                 return response
             else:
                 if new_response.status_code not in self._cache_allowable_codes:
-=======
-        if self._cache_expire_after is not None:
-            is_expired = datetime.utcnow() - timestamp > self._cache_expire_after
-            if is_expired:
-                if not self._return_old_data_on_error:
-                    self.cache.delete(cache_key)
-                    return self.send_request_and_cache_response(request, cache_key, **kwargs)
-                try:
-                    new_response = self.send_request_and_cache_response(request, cache_key, **kwargs)
-                except Exception:
->>>>>>> f538a49d
                     return response
                 return new_response
 
@@ -225,7 +194,6 @@
         response = dispatch_hook('response', request.hooks, response, **kwargs)
         return response
 
-<<<<<<< HEAD
     def request(self, method, url, params=None, data=None, expire_after='default', **kwargs):
         """This method prepares and sends a request while automatically
         performing any necessary caching operations.
@@ -251,21 +219,8 @@
         :type expire_after: Union[None, str, float, datetime.timedelta, datetime.datetime]
         """
         self._request_expire_after = expire_after  # store expire_after so we can handle it in the send-method
-        response = super(CachedSession, self).request(
-            method, url, _normalize_parameters(params), _normalize_parameters(data), **kwargs
-        )
-=======
-    def send_request_and_cache_response(self, request, cache_key, **kwargs):
-        response = super().send(request, **kwargs)
-        if response.status_code in self._cache_allowable_codes:
-            self.cache.save_response(cache_key, response)
-        response.from_cache = False
-        response.cache_date = None
-        return response
-
-    def request(self, method, url, params=None, data=None, **kwargs):
         response = super().request(method, url, _normalize_parameters(params), _normalize_parameters(data), **kwargs)
->>>>>>> f538a49d
+
         if self._is_cache_disabled:
             try:
                 return response
@@ -289,6 +244,16 @@
             return response
         finally:
             self._request_expire_after = 'default'
+
+    def send_request_and_cache_response(self, request, cache_key, **kwargs):
+        response = super().send(request, **kwargs)
+        if response.status_code in self._cache_allowable_codes:
+            response.expire_after = self._request_expire_after
+            response.expiration_date = self._determine_expiration_datetime(response)
+            self.cache.save_response(cache_key, response)
+        response.from_cache = False
+        response.cache_date = None
+        return response
 
     @contextmanager
     def cache_disabled(self):
